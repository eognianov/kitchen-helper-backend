--- conflicted
+++ resolved
@@ -24,13 +24,8 @@
         env_file=_ENV_FILES_PATHS,
         validate_default=True,
         case_sensitive=False,
-<<<<<<< HEAD
-        env_nested_delimiter="__",
-        extra="ignore",
-=======
         env_nested_delimiter='__',
         extra='ignore',
->>>>>>> e3571379
     )
 
 
@@ -182,16 +177,13 @@
 
     @model_validator(mode="after")
     def validate_db_configuration(self):
-        if (
-            self.database == DbTypeOptions.POSTGRES
-            and not self.postgres.are_all_fields_populated
-        ):
-            raise ValueError(
-                "You have selected postgres as database but did not provide its configuration"
-            )
+        if self.database == DbTypeOptions.POSTGRES and not self.postgres.are_all_fields_populated:
+            raise ValueError("You have selected postgres as database but did not provide its configuration")
 
     def get_broker_url(self) -> str:
-        return f"{self.celery.broker}{self.rabbitmq.user}:{self.rabbitmq.password}@{self.celery.host}:{self.celery.port}//"
+        return (
+            f"{self.celery.broker}{self.rabbitmq.user}:{self.rabbitmq.password}@{self.celery.host}:{self.celery.port}//"
+        )
 
 
 class Cloudinary(CustomBaseSettings):
