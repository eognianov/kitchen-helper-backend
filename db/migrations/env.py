from logging.config import fileConfig

from sqlalchemy import engine_from_config
from sqlalchemy import pool
<<<<<<< HEAD
import configuration
import db
=======
from features import DbBaseModel
import configuration
from pathlib import Path
>>>>>>> 55d62c9d

from alembic import context

import features.users.models
# this is the Alembic Config object, which provides
# access to the values within the .ini file in use.
config = context.config

# Interpret the config file for Python logging.
# This line sets up loggers basically.
if config.config_file_name is not None:
    fileConfig(config.config_file_name)

Path(f"{config.get_section_option('alembic', 'script_location')}/versions").mkdir(exist_ok=True)

config.set_main_option('sqlalchemy.url', configuration.Config().connection_string)

# add your model's MetaData object here
# for 'autogenerate' support
# from myapp import mymodel
# target_metadata = mymodel.Base.metadata
target_metadata = DbBaseModel.metadata

# target_metadata = features.users.models.UserOrm

# other values from the config, defined by the needs of env.py,
# can be acquired:
# my_important_option = config.get_main_option("my_important_option")
# ... etc.


def run_migrations_offline() -> None:
    """Run migrations in 'offline' mode.

    This configures the context with just a URL
    and not an Engine, though an Engine is acceptable
    here as well.  By skipping the Engine creation
    we don't even need a DBAPI to be available.

    Calls to context.execute() here emit the given string to the
    script output.

    """
    url = config.get_main_option("sqlalchemy.url")
    context.configure(
        url=url,
        target_metadata=target_metadata,
        literal_binds=True,
        dialect_opts={"paramstyle": "named"},
    )

    with context.begin_transaction():
        context.run_migrations()


def run_migrations_online() -> None:
    """Run migrations in 'online' mode.

    In this scenario we need to create an Engine
    and associate a connection with the context.

    """
    connectable = engine_from_config(
        config.get_section(config.config_ini_section, {}),
        prefix="sqlalchemy.",
        poolclass=pool.NullPool,
    )

    with connectable.connect() as connection:
        context.configure(
            connection=connection, target_metadata=target_metadata
        )

        with context.begin_transaction():
            context.run_migrations()


if context.is_offline_mode():
    run_migrations_offline()
else:
    run_migrations_online()<|MERGE_RESOLUTION|>--- conflicted
+++ resolved
@@ -2,18 +2,12 @@
 
 from sqlalchemy import engine_from_config
 from sqlalchemy import pool
-<<<<<<< HEAD
-import configuration
-import db
-=======
 from features import DbBaseModel
 import configuration
 from pathlib import Path
->>>>>>> 55d62c9d
 
 from alembic import context
 
-import features.users.models
 # this is the Alembic Config object, which provides
 # access to the values within the .ini file in use.
 config = context.config
@@ -32,8 +26,6 @@
 # from myapp import mymodel
 # target_metadata = mymodel.Base.metadata
 target_metadata = DbBaseModel.metadata
-
-# target_metadata = features.users.models.UserOrm
 
 # other values from the config, defined by the needs of env.py,
 # can be acquired:
