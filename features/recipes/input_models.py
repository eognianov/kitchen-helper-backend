"""Recipe feature input model"""
from typing import Optional, Union, Any

import fastapi
import pydantic

import features.recipes.helpers
from features.recipes import constants

INSTRUCTION_CATEGORIES = (
    'WASH AND CHOP',
    'PREHEAT OVEN',
    'SAUTE',
    'BOIL',
    'ROAST',
    'GRILL',
    'STEAM',
    'BAKE',
    'FRY',
    'BLEND',
    'STIR',
    'WHISK',
    'FOLD',
    'KNEAD',
    'SEASONING',
    'PLATING',
    'PRESENTATION',
)


class PatchCategoryInputModel(pydantic.BaseModel):
    """Update category"""

    field: str
    value: str

    @pydantic.field_validator("field")
    @classmethod
    def validate_field(cls, field: str):
        allowed_fields_to_edit = ["NAME"]

        if field.upper() not in allowed_fields_to_edit:
            raise ValueError(f"You are not allowed to edit {field} column")

        return field


class CreateCategoryInputModel(pydantic.BaseModel):
    """Create category"""

    name: str = pydantic.Field(min_length=3, max_length=255)


class CreateInstructionInputModel(pydantic.BaseModel):
    """Create instruction"""

    instruction: str = pydantic.Field(max_length=300)
    category: str = pydantic.Field(max_length=100)
    time: int = pydantic.Field(ge=1)
    complexity: float = pydantic.Field(ge=1, le=5)

    @pydantic.field_validator("category", mode="after")
    @classmethod
    def validate_category(cls, field: str):
        if field.upper() not in INSTRUCTION_CATEGORIES:
            raise ValueError(f"{field} is not valid category")
        return field.capitalize()


<<<<<<< HEAD
class RecipeIngredientInputModel(pydantic.BaseModel):
    ingredient_id: int = pydantic.Field(gt=0)
    quantity: float = pydantic.Field(gt=0)


class CreateRecipeInputModel(pydantic.BaseModel):
=======
class RecipeInputModel(pydantic.BaseModel):
>>>>>>> 5c32cad2
    """Create recipe"""

    name: str = pydantic.Field(max_length=255)
    picture: Optional[int] = pydantic.Field(gt=0, default=None)
    serves: Optional[int] = pydantic.Field(gt=0, default=1)
    summary: Optional[str] = pydantic.Field(max_length=1000)
    category_id: Optional[int] = None
    instructions: Optional[list[CreateInstructionInputModel]] = None
    ingredients: Optional[list[RecipeIngredientInputModel]] = None


class PatchInstructionInputModel(pydantic.BaseModel):
    """Update instruction"""

    field: str
    value: Union[str, int]

    @pydantic.model_validator(mode="after")
    def check_fields(self) -> "PatchInstructionInputModel":
        allowed_fields_to_edit = ["INSTRUCTION", "CATEGORY", "TIME", "COMPLEXITY"]

        field = self.field
        value = self.value

        if field.upper() not in allowed_fields_to_edit:
            raise ValueError(f"You are not allowed to edit {field} column")

        if field.upper() in ["TIME", "COMPLEXITY"]:
            try:
                value = int(value)
            except ValueError:
                raise ValueError(f"{field} must be an integer")
            if value < 1:
                raise ValueError(f"{field} must be greater then 1")
            if field.upper() == "TIME" and value > 99:
                raise ValueError(f"Time must be less then 100")
            if field.upper() == "COMPLEXITY" and value > 5:
                raise ValueError(f"Complexity must be less then 6")

        if field.upper() == "CATEGORY":
            if value.upper() not in INSTRUCTION_CATEGORIES:
                raise ValueError(f"{value} is not valid category")

            self.value = self.value.capitalize()

        return self


class PSFRecipesInputModel(pydantic.BaseModel):
    """Paginate, sort, filter Recipes"""

    page: int = pydantic.Field(default=1, gt=0)
    page_size: int = pydantic.Field(default=10, gt=0)
    sort: Optional[str] = None
    filters: Optional[str] = None
    order_expression: Optional[list] = None
    filter_expression: Optional[list] = None

    def model_post_init(self, __context: Any) -> None:
        try:
            self.order_expression = features.recipes.helpers.sort_recipes(self.sort) or []
        except ValueError as ve:
            raise fastapi.HTTPException(status_code=422, detail=str(ve))

        if self.filters:
            try:
                self.filter_expression = features.recipes.helpers.filter_recipes(self.filters) or []
            except ValueError as ve:
                raise fastapi.HTTPException(status_code=422, detail=str(ve))
        else:
            self.filter_expression = []


class IngredientInput(pydantic.BaseModel):
    name: str = pydantic.Field(max_length=100, min_length=3)
    calories: float = pydantic.Field(ge=0)
    carbo: float = pydantic.Field(ge=0)
    fats: float = pydantic.Field(ge=0)
    protein: float = pydantic.Field(ge=0)
    cholesterol: float = pydantic.Field(ge=0)
    measurement: str
    category: str

    @pydantic.field_validator("measurement")
    @classmethod
    def validate_measurement(cls, value):
        if value.upper() not in constants.INGREDIENT_MEASUREMENT_UNITS:
            raise ValueError(f"{value} is not a valid measurement")
        return value

    @pydantic.field_validator("category")
    @classmethod
    def validate_category(cls, value):
        if value.upper() not in constants.INGREDIENT_CATEGORIES:
            raise ValueError(f"{value} is not a valid category")
        return value


class UpdateIngredientInputModel(pydantic.BaseModel):
    """Update Ingredient Input Model"""

    field: str
    value: str

    @pydantic.model_validator(mode="after")
    def validate_field(self):
        allowed_fields = {
            'NAME': lambda value: self.__validate_name(value),
            'CALORIES': lambda value: self.__validate_numeric(value),
            'CARBO': lambda value: self.__validate_numeric(value),
            'FATS': lambda value: self.__validate_numeric(value),
            'PROTEIN': lambda value: self.__validate_numeric(value),
            'CHOLESTEROL': lambda value: self.__validate_numeric(value),
            'MEASUREMENT': lambda value: self.__validate_measurement(value),
            'CATEGORY': lambda value: self.__validate_category(value),
        }

        if self.field.upper() not in allowed_fields:
            raise ValueError(f"You are not allowed to edit {self.field} field")

        allowed_fields[self.field.upper()](self.value)
        return self

    @staticmethod
    def __validate_name(value):
        if not (3 <= len(value) <= 100):
            raise ValueError("Name must be between 3 and 100 characters")
        return value

    @staticmethod
    def __validate_numeric(value):
        try:
            float(value)
            if float(value) < 0:
                raise ValueError
        except ValueError:
            raise ValueError("Value must be a positive number")
        return value

    @staticmethod
    def __validate_measurement(value):
        if value.upper() not in constants.INGREDIENT_MEASUREMENT_UNITS:
            raise ValueError(f"{value} is not a valid measurement")
        return value

    @staticmethod
    def __validate_category(value):
        if value.upper() not in constants.INGREDIENT_CATEGORIES:
            raise ValueError(f"{value} is not a valid category")
        return value


class PatchRecipeInputModel(pydantic.BaseModel):
    """Update category"""

    field: str
    value: str | int | bool

    @pydantic.field_validator("field")
    @classmethod
    def validate_field(cls, field: str):
        allowed_fields_to_edit = [
            "NAME",
            'PICTURE',
            'SUMMARY',
            'TIME_TO_PREPARE',
            'CATEGORY_ID',
            'IS_PUBLISHED',
        ]

        if field.upper() not in allowed_fields_to_edit:
            raise ValueError(f"You are not allowed to edit {field} column")

        return field

    @pydantic.model_validator(mode='after')
    def validate_model(self):
        def __validate_string_length(*, field: str, value: str, max_length: int, min_length: int = 3):
            """Validate string length"""
            if not (min_length <= len(value) <= max_length):
                raise ValueError(f'The length of {field} must be in the range [{min_length}, {max_length}]!')

        def __validate_integer_size(*, field: str, value: str, min_value: int = 0, max_value: int | None = None):
            """Validate integer"""
            try:
                parsed_value = int(value)
            except ValueError:
                raise ValueError(f'You must provide valid integer for {field}')
            is_valid = parsed_value >= min_value
            if max_value:
                is_valid = is_valid and parsed_value <= max_value
            if not is_valid:
                raise ValueError(f"{field} value must be > {min_value} {f'and < {max_value}' if max_value else ''}!")

        def __validate_bool(*, field: str, value: str):
            try:
                bool(value)
            except:
                raise ValueError(f"{field} value must be a valid boolean")

        def _validate_name(*, field: str, value: str):
            return __validate_string_length(field=field, value=value, max_length=255)

        def _validate_positive_integer(*, field: str, value: str):
            return __validate_integer_size(field=field, value=value, min_value=1)

        def _validate_summary(*, field: str, value: str):
            return __validate_string_length(field=field, value=value, min_length=3, max_length=1000)

        def validate_is_published(*, field: str, value: str):
            return __validate_bool(field=field, value=value)

        validators = {
            'NAME': [_validate_name],
            'PICTURE': [_validate_positive_integer],
            'SUMMARY': [_validate_summary],
            'TIME_TO_PREPARE': [_validate_positive_integer],
            'CATEGORY_ID': [_validate_positive_integer],
            'IS_PUBLISHED': [validate_is_published],
        }

        validator_functions = validators.get(self.field.upper(), [])
        for validator in validator_functions:
            validator(field=self.field, value=self.value)

        return self

    def model_post_init(self, __context: Any) -> None:
        """
        Parse the value after init
        :param __context:
        :return:
        """

        def _parse_bool(value: str) -> bool:
            if value.isdigit():
                return bool(value)
            elif value.isalpha() and value.casefold() in ['true', 'false']:
                return eval(value.capitalize())
            return False

        parsers = {'PICTURE': int, 'TIME_TO_PREPARE': int, 'CATEGORY_ID': int, 'IS_PUBLISHED': _parse_bool}

        self.value = parsers.get(self.field.upper(), lambda x: x)(self.value)<|MERGE_RESOLUTION|>--- conflicted
+++ resolved
@@ -67,16 +67,12 @@
         return field.capitalize()
 
 
-<<<<<<< HEAD
 class RecipeIngredientInputModel(pydantic.BaseModel):
     ingredient_id: int = pydantic.Field(gt=0)
     quantity: float = pydantic.Field(gt=0)
 
 
-class CreateRecipeInputModel(pydantic.BaseModel):
-=======
 class RecipeInputModel(pydantic.BaseModel):
->>>>>>> 5c32cad2
     """Create recipe"""
 
     name: str = pydantic.Field(max_length=255)
