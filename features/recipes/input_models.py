--- conflicted
+++ resolved
@@ -74,14 +74,6 @@
     picture: Optional[int] = pydantic.Field(gt=0)
     serves: Optional[int] = pydantic.Field(gt=0)
     summary: Optional[str] = pydantic.Field(max_length=1000)
-<<<<<<< HEAD
-    calories: Optional[float] = pydantic.Field(default=0, ge=0)
-    carbo: Optional[float] = pydantic.Field(default=0, ge=0)
-    fats: Optional[float] = pydantic.Field(default=0, ge=0)
-    proteins: Optional[float] = pydantic.Field(default=0, ge=0)
-    cholesterol: Optional[float] = pydantic.Field(default=0, ge=0)
-=======
->>>>>>> d516fac0
     category_id: Optional[int] = None
     instructions: Optional[list[CreateInstructionInputModel]] = None
 
