--- conflicted
+++ resolved
@@ -107,10 +107,7 @@
     def setup(self):
         self.recipe = {
             "name": "name",
-<<<<<<< HEAD
-=======
             "serves": 1,
->>>>>>> d516fac0
             "category_id": 1,
             "picture": "",
             "summary": "summary",
