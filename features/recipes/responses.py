--- conflicted
+++ resolved
@@ -52,21 +52,30 @@
     created_on: datetime.datetime
     updated_by: Optional[int]
     updated_on: datetime.datetime
-<<<<<<< HEAD
-    category: RecipeCategory | Any = None
-=======
 
     category: CategoryShortResponse | Any = None
->>>>>>> e3571379
     instructions: list[InstructionResponse] | Any = None
 
     def model_post_init(self, __context: Any):
         if self.category:
-<<<<<<< HEAD
-            self.category = RecipeCategory(**self.category.__dict__)
+            self.category = CategoryShortResponse(**self.category.__dict__)
 
         if self.instructions:
-            self.instructions = [InstructionResponse(**_.__dict__) for _ in self.instructions]
+            self.instructions = [
+                InstructionResponse(**_.__dict__) for _ in self.instructions
+            ]
+
+
+class PSFRecipesResponseModel(pydantic.BaseModel):
+    """Recipe pagination, sorting, and filtering response"""
+
+    page_number: int
+    page_size: int
+    previous_page: str | None
+    next_page: str | None
+    total_pages: int
+    total_items: int
+    recipes: list[RecipeResponse]
 
 class Ingredient(pydantic.BaseModel):
     """Ingredient response"""
@@ -86,24 +95,4 @@
     created_on: datetime.datetime
     updated_by: Optional[int] = None
     updated_on: Optional[datetime.datetime] = None
-    ingredients: list[Ingredient] | Any = None
-=======
-            self.category = CategoryShortResponse(**self.category.__dict__)
-
-        if self.instructions:
-            self.instructions = [
-                InstructionResponse(**_.__dict__) for _ in self.instructions
-            ]
-
-
-class PSFRecipesResponseModel(pydantic.BaseModel):
-    """Recipe pagination, sorting, and filtering response"""
-
-    page_number: int
-    page_size: int
-    previous_page: str | None
-    next_page: str | None
-    total_pages: int
-    total_items: int
-    recipes: list[RecipeResponse]
->>>>>>> e3571379
+    ingredients: list[Ingredient] | Any = None