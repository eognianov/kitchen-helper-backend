--- conflicted
+++ resolved
@@ -288,9 +288,9 @@
         except Exception as e:
             logging.exception(f"Recipe creation failed! {e}")
 
-    with db.connection.get_session() as session:
+    if recipes_added:
         logging.info("Publish all new recipes")
-        if recipes_added:
+        with db.connection.get_session() as session:
             session.execute(
                 update(Recipe)
                 .values(
@@ -302,9 +302,5 @@
                     }
                 )
                 .where(Recipe.id.in_(recipes_added))
-<<<<<<< HEAD
-            )
-            session.commit()
-=======
-            )
->>>>>>> 5505d23f
+            )
+            session.commit()