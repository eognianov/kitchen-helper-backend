--- conflicted
+++ resolved
@@ -1,53 +1,43 @@
 """Recipes feature business logic"""
-<<<<<<< HEAD
-from typing import Type, List, Optional
-=======
 from datetime import datetime
-from typing import Type, Optional
-
->>>>>>> e3571379
+from sqlite3 import IntegrityError
+from typing import Type, Optional, List
+
 import sqlalchemy.exc
+from fastapi import HTTPException
 from sqlalchemy import update, and_, or_
 
 import common.authentication
 import db.connection
-<<<<<<< HEAD
-from fastapi import HTTPException
-from sqlalchemy import update
-from sqlalchemy.exc import IntegrityError
-
-
-import features.recipes.exceptions
-import features.recipes.models
-import features.recipes.responses
-import features.recipes.input_models
-
-from datetime import datetime
-=======
 from .exceptions import (
-    CategoryNotFoundException,
-    CategoryNameViolationException,
+    IngredientCategoryNotFoundException,
+    IngredientCategoryNameViolation,
     RecipeNotFoundException,
     InstructionNotFoundException,
     InstructionNameViolationException,
     RecipeWithInstructionNotFoundException,
+    RecipesCategoryNameViolationException,
+    RecipesCategoryNotFoundException,
+    IngredientCategoryIntegrityViolation,
+    IngredientIntegrityViolation
 )
 from .helpers import paginate_recipes
-from .input_models import CreateInstructionInputModel, PSFRecipesInputModel
-from .models import RecipeCategory, Recipe, RecipeInstruction
+from .input_models import CreateInstructionInputModel, PSFRecipesInputModel,\
+    PatchIngredientInputModel, PatchIngredientCategoryInputModel,\
+    IngredientInputModel
+
+from .models import RecipeCategory, Recipe, RecipeInstruction, IngredientCategory, Ingredient
 from .responses import InstructionResponse, PSFRecipesResponseModel
->>>>>>> e3571379
 
 import configuration
 import khLogging
-from features import recipes
 
 CONFIG = configuration.Config()
 
 logging = khLogging.Logger.get_child_logger(__file__)
 
 
-def get_all_ingredients_category() -> List[Optional[recipes.models.IngredientCategory]]:
+def get_all_ingredients_category() -> List[Optional[IngredientCategory]]:
 
     """Get all ingredients categories
     ...
@@ -57,13 +47,13 @@
 
     with db.connection.get_session() as session:
         return (
-            session.query(recipes.models.IngredientCategory)
-            .filter(recipes.models.IngredientCategory.is_deleted is False)
+            session.query(IngredientCategory)
+            .filter(IngredientCategory.is_deleted is False)
             .all()
         )
 
 
-def get_ingredient_category_by_id(category_id: int) -> Type[recipes.models.IngredientCategory]:
+def get_ingredient_category_by_id(category_id: int) -> Type[IngredientCategory]:
     """Get ingredient category by id
     ...
     :return: ingredient category
@@ -72,19 +62,19 @@
 
     with db.connection.get_session() as session:
         category = (
-            session.query(recipes.responses.IngredientCategory)
-            .filter(recipes.responses.IngredientCategory.id == category_id)
+            session.query(IngredientCategory)
+            .filter(IngredientCategory.id == category_id)
             .first()
         )
 
         if not category:
-            raise recipes.exceptions.IngredientCategoryNotFoundException()
+            raise IngredientCategoryNotFoundException()
         return category
 
 
 def patch_ingredient_category(
     category_id: int, field: str, value: str, updated_by: str
-) -> Type[recipes.input_models.PatchIngredientCategoryInputModel]:
+) -> Type[PatchIngredientCategoryInputModel]:
     """Patch ingredient category
     ...
     :return: updated ingredient category
@@ -96,19 +86,19 @@
     try:
         with db.connection.get_session() as session:
             session.execute(
-                update(recipes.models.IngredientCategory)
-                .where(recipes.models.IngredientCategory.id == category_id)
+                update(IngredientCategory)
+                .where(IngredientCategory.id == category_id)
                 .values({field: value, "updated_by": updated_by})
             )
             setattr(category, field, value)
             session.commit()
 
             return category
-    except IntegrityError as ex:
-        raise recipes.exceptions.IngredientCategoryIntegrityViolation(ex)
-
-
-def create_ingredient_category(name: str, created_by: str) -> Type[recipes.input_models.PatchIngredientCategoryInputModel]:
+    except sqlalchemy.IntegrityError as ex:
+        raise IngredientCategoryIntegrityViolation(ex)
+
+
+def create_ingredient_category(name: str, created_by: str) -> Type[PatchIngredientCategoryInputModel]:
     """Create ingredient category
     ...
     :return: created ingredient category
@@ -116,19 +106,19 @@
     """
 
     try:
-        category = recipes.responses.IngredientCategory(name=name, created_by=created_by)
+        category = IngredientCategory(name=name, created_by=created_by)
         with db.connection.get_session() as session:
             session.add(category)
             session.commit()
             session.refresh(category)
             return category
     except IntegrityError as ex:
-        raise recipes.exceptions.IngredientCategoryNameViolation(ex)
-
-
-def create_ingredient(ingredient: recipes.input_models.IngredientInputModel):
-    try:
-        db_ingredient = recipes.models.Ingredient(**ingredient.model_dump())
+        raise IngredientCategoryNameViolation(ex)
+
+
+def create_ingredient(ingredient: IngredientInputModel):
+    try:
+        db_ingredient = Ingredient(**ingredient.model_dump())
 
         with db.connection.get_session() as session:
             session.add(db_ingredient)
@@ -138,14 +128,14 @@
         return db_ingredient
 
     except IntegrityError as ex:
-        raise recipes.exceptions.IngredientIntegrityViolation(ex)
-
-
-def get_ingredient(ingredient_id: int) -> recipes.input_models.PatchIngredientInputModel:
+        raise IngredientIntegrityViolation(ex)
+
+
+def get_ingredient(ingredient_id: int) -> PatchIngredientInputModel:
     with db.connection.get_session() as session:
         ingredient = (
-            session.query(recipes.models.Ingredient)
-            .filter(recipes.models.Ingredient.id == ingredient_id, recipes.models.Ingredient.is_deleted is False)
+            session.query(Ingredient)
+            .filter(Ingredient.id == ingredient_id, Ingredient.is_deleted is False)
             .first()
         )
 
@@ -158,7 +148,7 @@
 def get_all_ingredients(self):
     with db.connection.get_session() as session:
         ingredients = (
-            session.query(recipes.models.Ingredient).filter(recipes.models.Ingredient.is_deleted is False).all()
+            session.query(Ingredient).filter(Ingredient.is_deleted is False).all()
         )
 
     return ingredients
@@ -167,8 +157,8 @@
 def update_ingredient(ingredient_id: int, field: str, value: str):
     with db.connection.get_session() as session:
         db_ingredient = (
-            session.query(recipes.models.Ingredient)
-            .filter(recipes.models.Ingredient.id == ingredient_id, recipes.models.Ingredient.is_deleted is False)
+            session.query(Ingredient)
+            .filter(Ingredient.id == ingredient_id, Ingredient.is_deleted is False)
             .first()
         )
 
@@ -177,8 +167,8 @@
 
         try:
             stmt = (
-                update(recipes.models.Ingredient)
-                .where(recipes.models.Ingredient.id == ingredient_id)
+                update(Ingredient)
+                .where(Ingredient.id == ingredient_id)
                 .values({field: value})
             )
             session.execute(stmt)
@@ -190,9 +180,9 @@
             return db_ingredient
 
         except IntegrityError as exc:
-            raise recipes.exceptions.IngredientIntegrityViolation(exc)
-
-def patch_ingredient(ingredient_id: int, field: str, value: str) -> recipes.input_models.PatchIngredientInputModel:
+            raise IngredientIntegrityViolation(exc)
+
+def patch_ingredient(ingredient_id: int, field: str, value: str) -> PatchIngredientInputModel:
 
     db_ingredient = get_ingredient(ingredient_id)
 
@@ -202,8 +192,8 @@
     try:
         with db.connection.get_session() as session:
             session.execute(
-                update(recipes.models.Ingredient)
-                .where(recipes.models.Ingredient.id == ingredient_id)
+                update(Ingredient)
+                .where(Ingredient.id == ingredient_id)
                 .values({field: value})
             )
             setattr(db_ingredient, field, value)
@@ -212,10 +202,10 @@
             return db_ingredient
 
     except IntegrityError as ex:
-        raise recipes.exceptions.IngredientIntegrityViolation(ex)
-
-
-def delete_ingredient(ingredient_id: int) -> recipes.input_models.PatchIngredientInputModel:
+        raise IngredientIntegrityViolation(ex)
+
+
+def delete_ingredient(ingredient_id: int) -> PatchIngredientInputModel:
 
     db_ingredient = get_ingredient(ingredient_id)
 
@@ -225,8 +215,8 @@
     try:
         with db.connection.get_session() as session:
             session.execute(
-                update(recipes.models.Ingredient)
-                .where(recipes.models.Ingredient.id == ingredient_id)
+                update(Ingredient)
+                .where(Ingredient.id == ingredient_id)
                 .values({"is_deleted": True})
             )
             db_ingredient.is_deleted = True
@@ -237,19 +227,19 @@
             return {"message": "Ingredient soft-deleted"}
 
     except IntegrityError as ex:
-        raise recipes.exceptions.IngredientIntegrityViolation(ex)
-
-
-def get_all_recipe_categories() -> list[Type[recipes.models.RecipeCategory]]:
+        raise IngredientIntegrityViolation(ex)
+
+
+def get_all_recipe_categories() -> list[Type[RecipeCategory]]:
     """
     Get all recipe categories
     :return:
     """
     with db.connection.get_session() as session:
-        return session.query(recipes.models.RecipeCategory).all()
-
-
-def get_category_by_id(category_id: int) -> Type[recipes.models.RecipeCategory]:
+        return session.query(RecipeCategory).all()
+
+
+def get_category_by_id(category_id: int) -> Type[RecipeCategory]:
     """
     Get category by id
 
@@ -258,46 +248,34 @@
     """
 
     with db.connection.get_session() as session:
-        category = session.query(recipes.models.RecipeCategory).where(recipes.models.RecipeCategory.id == category_id).first()
+        category = session.query(RecipeCategory).where(RecipeCategory.id == category_id).first()
         if not category:
-            raise recipes.exceptions.RecipesCategoryNotFoundException()
+            raise RecipesCategoryNotFoundException()
         return category
 
 
-<<<<<<< HEAD
-def update_category(category_id: int, field: str, value: str, updated_by: str = 'me') -> Type[recipes.models.RecipeCategory]:
-=======
 def update_category(category_id: int, field: str, value: str, updated_by: int) -> Type[RecipeCategory]:
->>>>>>> e3571379
     """Update category"""
     category = get_category_by_id(category_id)
     try:
         with db.connection.get_session() as session:
-<<<<<<< HEAD
-            session.execute(update(recipes.models.RecipeCategory), [{"id": category.id, f"{field}": value, "updated_by": updated_by}])
-=======
             session.execute(
                 update(RecipeCategory),
                 [{"id": category.id, f"{field}": value, "updated_by": updated_by}],
             )
->>>>>>> e3571379
-            session.commit()
-            recipes.models.RecipeCategory.__setattr__(category, field, value)
+            session.commit()
+            RecipeCategory.__setattr__(category, field, value)
             logging.info(f"User {updated_by} updated Category (#{category_id}). Set {field} to {value}")
             return category
     except sqlalchemy.exc.IntegrityError as ex:
-        raise recipes.exceptions.RecipesCategoryNameViolationException(ex)
-
-
-<<<<<<< HEAD
-def create_category(category_name: str, created_by: int = 1) -> recipes.models.RecipeCategory:
-=======
+        raise RecipesCategoryNameViolationException(ex)
+
+
 def create_category(category_name: str, created_by: int) -> RecipeCategory:
->>>>>>> e3571379
     """Create category"""
 
     try:
-        category = recipes.models.RecipeCategory(name=category_name, created_by=created_by)
+        category = RecipeCategory(name=category_name, created_by=created_by)
         with db.connection.get_session() as session:
             session.add(category)
             session.commit()
@@ -305,29 +283,13 @@
             logging.info(f"User {created_by} created Category (#{category.id}).")
             return category
     except sqlalchemy.exc.IntegrityError as ex:
-        raise recipes.exceptions.RecipesCategoryNameViolationException(ex)
-
-
-<<<<<<< HEAD
+        raise RecipesCategoryNameViolationException(ex)
+
+
 def create_recipe(*, name: str, time_to_prepare: int, created_by: int, category_id: int = None, picture: str = None, summary: str = None,
-                  calories: float = 0, carbo: float = 0, fats: float = 0, proteins: float = 0, cholesterol: float = 0, instructions: list[recipes.input_models.CreateInstructionInputModel]):
-=======
-def create_recipe(
-    *,
-    name: str,
-    time_to_prepare: int,
-    category_id: int = None,
-    picture: str = None,
-    summary: str = None,
-    calories: float = 0,
-    carbo: float = 0,
-    fats: float = 0,
-    proteins: float = 0,
-    cholesterol: float = 0,
-    created_by: int = 1,
+                  calories: float = 0, carbo: float = 0, fats: float = 0, proteins: float = 0, cholesterol: float = 0,
     instructions: list[CreateInstructionInputModel],
 ):
->>>>>>> e3571379
     """
     Create recipe
 
@@ -350,7 +312,7 @@
     if category_id:
         category = get_category_by_id(category_id)
 
-    recipe = recipes.models.Recipe(
+    recipe = Recipe(
         name=name,
         time_to_prepare=time_to_prepare,
         category=category,
@@ -411,12 +373,6 @@
     filter_expression.extend(published_expression)
 
     with db.connection.get_session() as session:
-<<<<<<< HEAD
-        return (
-            session.query(recipes.models.Recipe)
-            .join(recipes.models.Recipe.category, isouter=True)
-            .filter(and_(recipes.models.Recipe.is_deleted.is_(False), recipes.models.Recipe.is_published.is_(True)))
-=======
         filtered_recipes = (
             session.query(Recipe)
             .join(RecipeCategory, isouter=True)
@@ -424,7 +380,6 @@
                 *filter_expression,
             )
             .order_by(*order_expression)
->>>>>>> e3571379
         )
 
         response = paginate_recipes(filtered_recipes, paginated_input_model)
@@ -437,13 +392,6 @@
     filters = _get_published_filter_expression(user)
 
     with db.connection.get_session() as session:
-<<<<<<< HEAD
-        recipe = (session.query(recipes.models.Recipe)
-                  .join(recipes.models.Recipe.category, isouter=True)
-                  .where(recipes.models.Recipe.id == recipe_id)
-                  .filter(and_(recipes.models.Recipe.is_deleted.is_(False), recipes.models.Recipe.is_published.is_(True)))
-                  .first())
-=======
         recipe = (
             session.query(Recipe)
             .join(Recipe.category, isouter=True)
@@ -451,9 +399,8 @@
             .filter(and_(*filters))
             .first()
         )
->>>>>>> e3571379
         if not recipe:
-            raise recipes.exceptions.RecipeNotFoundException
+            raise RecipeNotFoundException
         return recipe
 
 
@@ -467,15 +414,9 @@
     with db.connection.get_session() as session:
         recipe = get_recipe_by_id(recipe_id=recipe_id)
 
-<<<<<<< HEAD
-        total_complexity = (sum([recipes.responses.InstructionResponse(**x.__dict__).complexity for x in recipe.instructions]))
-        complexity_len = (len([recipes.responses.InstructionResponse(**x.__dict__).complexity for x in recipe.instructions]))
-        time_to_prepare = (sum([recipes.responses.InstructionResponse(**x.__dict__).time for x in recipe.instructions]))
-=======
         total_complexity = sum([InstructionResponse(**x.__dict__).complexity for x in recipe.instructions])
         complexity_len = len([InstructionResponse(**x.__dict__).complexity for x in recipe.instructions])
         time_to_prepare = sum([InstructionResponse(**x.__dict__).time for x in recipe.instructions])
->>>>>>> e3571379
 
         if complexity_len == 0:
             recipe.complexity = 0
@@ -490,7 +431,7 @@
     logging.info(f"Recipe #{recipe_id} was updated")
 
 
-def create_instructions(instructions_request: list[recipes.input_models.CreateInstructionInputModel], recipe_id: int) -> None:
+def create_instructions(instructions_request: list[CreateInstructionInputModel], recipe_id: int) -> None:
     """
     Create instructions
     :param instructions_request:
@@ -500,7 +441,7 @@
 
     with db.connection.get_session() as session:
         for instruction in instructions_request:
-            new_instruction = recipes.models.RecipeInstruction(**instruction.model_dump())
+            new_instruction = RecipeInstruction(**instruction.model_dump())
             new_instruction.recipe_id = recipe_id
             session.add(new_instruction)
             session.commit()
@@ -508,13 +449,13 @@
     update_recipe(recipe_id=recipe_id)
 
 
-def get_instruction_by_id(instruction_id: int):
+def get_instruction_by_id(instruction_id: int, session=None):
     """Get instruction by id"""
 
     with db.connection.get_session() as session:
-        instruction = session.query(recipes.models.RecipeInstruction).filter(recipes.models.RecipeInstruction.id == instruction_id).first()
+        instruction = session.query(RecipeInstruction).filter(RecipeInstruction.id == instruction_id).first()
         if not instruction:
-            raise recipes.exceptions.InstructionNotFoundException
+            raise InstructionNotFoundException
         return instruction
 
 
@@ -533,20 +474,20 @@
     recipe = get_recipe_by_id(recipe_id, user=user)
 
     if instruction.recipe_id != recipe_id:
-        raise recipes.exceptions.RecipeWithInstructionNotFoundException
-
-    try:
-        with db.connection.get_session() as session:
-            session.execute(update(recipes.models.RecipeInstruction), [{"id": instruction.id, f"{field}": value}])
-            session.commit()
-            recipes.models.RecipeInstruction.__setattr__(instruction, field, value)
+        raise RecipeWithInstructionNotFoundException
+
+    try:
+        with db.connection.get_session() as session:
+            session.execute(update(RecipeInstruction), [{"id": instruction.id, f"{field}": value}])
+            session.commit()
+            RecipeInstruction.__setattr__(instruction, field, value)
 
             update_recipe(recipe_id=recipe.id)
             logging.info(f"Instruction #({instruction_id}) was updated. Set {field} = {value}")
             return instruction
 
     except sqlalchemy.exc.IntegrityError as ex:
-        raise recipes.exceptions.InstructionNameViolationException(ex)
+        raise InstructionNameViolationException(ex)
 
 
 def create_instruction(recipe_id: int, instruction_request, user: common.authentication.AuthenticatedUser):
@@ -558,13 +499,8 @@
     :param user:
     """
 
-<<<<<<< HEAD
-    recipe = get_recipe_by_id(recipe_id)
-    instruction = recipes.models.RecipeInstruction(
-=======
     recipe = get_recipe_by_id(recipe_id, user=user)
     instruction = RecipeInstruction(
->>>>>>> e3571379
         instruction=instruction_request.instruction,
         time=instruction_request.time,
         complexity=instruction_request.complexity,
@@ -586,7 +522,7 @@
     instruction = get_instruction_by_id(instruction_id)
 
     if instruction.recipe_id != recipe_id:
-        raise recipes.exceptions.RecipeWithInstructionNotFoundException
+        raise RecipeWithInstructionNotFoundException
 
     with db.connection.get_session() as session:
         session.delete(instruction)
@@ -608,14 +544,6 @@
 
     with db.connection.get_session() as session:
         session.execute(
-<<<<<<< HEAD
-            update(recipes.models.Recipe), [{
-                "id": recipe.id,
-                "is_deleted": True,
-                "deleted_on": datetime.utcnow(),
-                "deleted_by": deleted_by
-            }]
-=======
             update(Recipe),
             [
                 {
@@ -625,7 +553,6 @@
                     "deleted_by": deleted_by.id,
                 }
             ],
->>>>>>> e3571379
         )
         session.commit()
         return recipe