--- conflicted
+++ resolved
@@ -3,6 +3,7 @@
 import fastapi
 
 import common.authentication
+import features.recipes.exceptions
 import features.recipes.exceptions
 import features.recipes.operations
 import features.recipes.responses
@@ -11,11 +12,8 @@
 from .input_models import PatchCategoryInputModel, CreateCategoryInputModel, CreateRecipeInputModel, \
     PSFRecipesInputModel
 from .input_models import PatchInstructionInputModel, CreateInstructionInputModel
-<<<<<<< HEAD
-=======
-from .responses import Recipe
+from .responses import RecipeResponse
 from typing import Annotated
->>>>>>> 90baade4
 
 
 from common.authentication import Authenticate, AuthenticatedUser
@@ -117,13 +115,8 @@
         )
 
 
-<<<<<<< HEAD
 @recipes_router.post('/', response_model=RecipeResponse)
-def create_recipe(create_recipe_input_model: CreateRecipeInputModel):
-=======
-@recipes_router.post('/', response_model=Recipe)
 def create_recipe(create_recipe_input_model: CreateRecipeInputModel, created_by: common.authentication.authenticated_user):
->>>>>>> 90baade4
     """
     Create recipe
 
@@ -223,11 +216,7 @@
         )
 
 
-<<<<<<< HEAD
 @recipes_router.delete('/{recipe_id}', response_model=RecipeResponse)
-=======
-@recipes_router.delete('/{recipe_id}', response_model=Recipe)
->>>>>>> 90baade4
 def delete_recipe(recipe_id: int, user_id: int = 1):
     """
     Delete recipe
