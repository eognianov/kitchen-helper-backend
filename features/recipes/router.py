--- conflicted
+++ resolved
@@ -15,11 +15,8 @@
     CreateRecipeInputModel,
     PSFRecipesInputModel,
     UpdateIngredientInputModel,
-<<<<<<< HEAD
+    PatchRecipeInputModel,
     RecipeIngredientInputModel,
-=======
-    PatchRecipeInputModel,
->>>>>>> 3276e9fd
 )
 from .input_models import PatchInstructionInputModel, CreateInstructionInputModel, IngredientInput
 from .responses import RecipeResponse
