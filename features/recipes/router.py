"""Recipes feature endpoints"""

import fastapi

import common.authentication
from features import recipes
import features.recipes.exceptions
import features.recipes.exceptions
import features.recipes.operations
import features.recipes.responses
<<<<<<< HEAD
import features.recipes.input_models
=======
from features.recipes.responses import Category
from features.recipes.responses import InstructionResponse, PSFRecipesResponseModel
from .input_models import (
    PatchCategoryInputModel,
    CreateCategoryInputModel,
    CreateRecipeInputModel,
    PSFRecipesInputModel,
)
from .input_models import PatchInstructionInputModel, CreateInstructionInputModel
from .responses import RecipeResponse
from typing import Annotated, Optional
>>>>>>> e3571379

categories_router = fastapi.APIRouter()
recipes_router = fastapi.APIRouter()


<<<<<<< HEAD
@categories_router.get('/', response_model=list[recipes.responses.Category])
=======
def _common_parameters(
    page: int = 1,
    page_size: int = 10,
    sort: Optional[str] = None,
    filters: Optional[str] = None,
):
    return PSFRecipesInputModel(**locals())


@categories_router.get("/", response_model=list[Category])
>>>>>>> e3571379
def get_all_categories():
    """
    Get all categories
    :return:
    """

    return features.recipes.operations.get_all_recipe_categories()


<<<<<<< HEAD
@categories_router.get('/{category_id}', response_model=recipes.responses.Category)
=======
@categories_router.get("/{category_id}", response_model=Category)
>>>>>>> e3571379
def get_category(category_id: int = fastapi.Path()):
    """
    Get category

    :param category_id:
    :return:
    """

    try:
        return features.recipes.operations.get_category_by_id(category_id)
    except features.recipes.exceptions.CategoryNotFoundException:
        raise fastapi.HTTPException(
            status_code=fastapi.status.HTTP_404_NOT_FOUND,
            detail=f"Category with {category_id=} does not exist",
        )


<<<<<<< HEAD
@categories_router.post('/', response_model=recipes.responses.Category)
def create_category(create_category_input_model: recipes.input_models.CreateCategoryInputModel):
=======
@categories_router.post("/", response_model=Category)
def create_category(
    create_category_input_model: CreateCategoryInputModel,
    user: Annotated[
        common.authentication.AuthenticatedUser,
        fastapi.Depends(common.authentication.admin),
    ],
):
>>>>>>> e3571379
    """
    Crate category

    :param create_category_input_model:
    :param user:
    :return:
    """

    try:
        return features.recipes.operations.create_category(create_category_input_model.name, created_by=user.id)
    except features.recipes.exceptions.CategoryNameViolationException:
        raise fastapi.HTTPException(
            status_code=fastapi.status.HTTP_400_BAD_REQUEST,
            detail=f"Category with name {create_category_input_model.name} already exists",
        )


<<<<<<< HEAD
@categories_router.patch('/{category_id}', response_model=recipes.responses.Category)
def update_category(category_id: int = fastapi.Path(),
                    patch_category_input_model: recipes.input_models.PatchCategoryInputModel = fastapi.Body()):
=======
@categories_router.patch("/{category_id}", response_model=Category)
def update_category(
    user: Annotated[
        common.authentication.AuthenticatedUser,
        fastapi.Depends(common.authentication.admin),
    ],
    category_id: int = fastapi.Path(),
    patch_category_input_model: PatchCategoryInputModel = fastapi.Body(),
):
>>>>>>> e3571379
    """
    Update category

    :param user:
    :param category_id:
    :param patch_category_input_model:
    :return:
    """
    try:
        return features.recipes.operations.update_category(
            category_id=category_id,
            **patch_category_input_model.model_dump(),
            updated_by=user.id,
        )
    except features.recipes.exceptions.CategoryNotFoundException:
        raise fastapi.HTTPException(
            status_code=fastapi.status.HTTP_404_NOT_FOUND,
            detail=f"Category with id {category_id} does not exist",
        )
    except features.recipes.exceptions.CategoryNameViolationException:
        raise fastapi.HTTPException(
            status_code=fastapi.status.HTTP_400_BAD_REQUEST,
            detail=f"Category with name {patch_category_input_model.name} already exists",
        )


<<<<<<< HEAD
@recipes_router.get('/', response_model=list[recipes.responses.Recipe])
def get_all_recipes():
    """Get all recipes"""
    return features.recipes.operations.get_all_recipes()
=======
@recipes_router.get("/", response_model=PSFRecipesResponseModel)
def get_all_recipes(
    paginated_input_model: Annotated[PSFRecipesInputModel, fastapi.Depends(_common_parameters)],
    user: common.authentication.optional_user,
):
    """
    Get all recipes
    :param paginated_input_model:
    :param user:
    """
>>>>>>> e3571379

    return features.recipes.operations.get_all_recipes(paginated_input_model, user=user)

<<<<<<< HEAD
@recipes_router.get('/{recipe_id}', response_model=recipes.responses.Recipe)
def get_recipe(recipe_id: int = fastapi.Path()):
=======

@recipes_router.get("/{recipe_id}", response_model=RecipeResponse)
def get_recipe(user: common.authentication.optional_user, recipe_id: int = fastapi.Path()):
>>>>>>> e3571379
    """Get recipe"""

    try:
        return features.recipes.operations.get_recipe_by_id(recipe_id, user)
    except features.recipes.exceptions.RecipeNotFoundException:
        raise fastapi.HTTPException(
            status_code=fastapi.status.HTTP_404_NOT_FOUND,
            detail=f"Recipe with {recipe_id=} does not exist",
        )


<<<<<<< HEAD
@recipes_router.post('/', response_model=recipes.responses.Recipe)
def create_recipe(create_recipe_input_model: recipes.input_models.RecipeInputModel, created_by: common.authentication.authenticated_user):
=======
@recipes_router.post("/", response_model=RecipeResponse)
def create_recipe(
    create_recipe_input_model: CreateRecipeInputModel,
    created_by: common.authentication.authenticated_user,
):
>>>>>>> e3571379
    """
    Create recipe

    :param create_recipe_input_model:
    :param created_by:
    :return:
    """
    try:
        return features.recipes.operations.create_recipe(**create_recipe_input_model.__dict__, created_by=created_by.id)

    except features.recipes.exceptions.CategoryNotFoundException:
        raise fastapi.HTTPException(
            status_code=fastapi.status.HTTP_400_BAD_REQUEST,
            detail=f"Category with id {create_recipe_input_model.category_id} does not exist",
        )


<<<<<<< HEAD
@recipes_router.patch('/{recipe_id}/instructions/{instruction_id}', response_model=recipes.responses.InstructionResponse)
def update_instructions(recipe_id: int = fastapi.Path(),
                        instruction_id: int = fastapi.Path(),
                        patch_instruction_input_model: recipes.input_models.PatchInstructionInputModel = fastapi.Body()):
=======
@recipes_router.patch("/{recipe_id}/instructions/{instruction_id}", response_model=InstructionResponse)
def update_instructions(
    user: common.authentication.authenticated_user,
    recipe_id: int = fastapi.Path(),
    instruction_id: int = fastapi.Path(),
    patch_instruction_input_model: PatchInstructionInputModel = fastapi.Body(),
):
>>>>>>> e3571379
    """
    Update instructions
    :param user:
    :param recipe_id:
    :param instruction_id:
    :param patch_instruction_input_model:
    :return:
    """
    try:
        updated_instruction = features.recipes.operations.update_instruction(
            recipe_id, instruction_id, **patch_instruction_input_model.model_dump(), user=user
        )
        return updated_instruction
    except features.recipes.exceptions.InstructionNotFoundException:
        raise fastapi.HTTPException(
            status_code=fastapi.status.HTTP_404_NOT_FOUND,
            detail=f"Instruction with id {instruction_id} does not exist",
        )
    except features.recipes.exceptions.RecipeNotFoundException:
        raise fastapi.HTTPException(
            status_code=fastapi.status.HTTP_404_NOT_FOUND,
            detail=f"Recipe with id {recipe_id} does not exist",
        )
    except features.recipes.exceptions.RecipeWithInstructionNotFoundException:
        raise fastapi.HTTPException(
            status_code=fastapi.status.HTTP_404_NOT_FOUND,
            detail=f"Combination of {recipe_id=} and {instruction_id=} does not exist",
        )


<<<<<<< HEAD
@recipes_router.post('/{recipe_id}/instructions/', response_model=recipes.responses.InstructionResponse)
def create_instruction(recipe_id: int = fastapi.Path(),
                       create_instruction_input_model: recipes.input_models.CreateInstructionInputModel = fastapi.Body()):
=======
@recipes_router.post("/{recipe_id}/instructions/", response_model=InstructionResponse)
def create_instruction(
    user: common.authentication.authenticated_user,
    recipe_id: int = fastapi.Path(),
    create_instruction_input_model: CreateInstructionInputModel = fastapi.Body(),
):
>>>>>>> e3571379
    """
    Create instructions

    :param user:
    :param recipe_id:
    :param create_instruction_input_model:
    :return:
    """
    try:
        updated_instruction = features.recipes.operations.create_instruction(
            recipe_id, create_instruction_input_model, user=user
        )
        return updated_instruction
    except features.recipes.exceptions.RecipeNotFoundException:
        raise fastapi.HTTPException(
            status_code=fastapi.status.HTTP_404_NOT_FOUND,
            detail=f"Recipe with id {recipe_id} does not exist",
        )


@recipes_router.delete(
    "/{recipe_id}/instructions/{instruction_id}",
    status_code=fastapi.status.HTTP_204_NO_CONTENT,
)
def delete_instruction(
    user: common.authentication.authenticated_user,
    recipe_id: int = fastapi.Path(),
    instruction_id: int = fastapi.Path(),
):
    """
    Delete instruction

    :param user:
    :param recipe_id:
    :param instruction_id:
    :return:
    """
    try:
        features.recipes.operations.delete_instruction(recipe_id, instruction_id, user)
    except features.recipes.exceptions.InstructionNotFoundException:
        raise fastapi.HTTPException(
            status_code=fastapi.status.HTTP_404_NOT_FOUND,
            detail=f"Instruction with id {instruction_id} does not exist",
        )
    except features.recipes.exceptions.RecipeNotFoundException:
        raise fastapi.HTTPException(
            status_code=fastapi.status.HTTP_404_NOT_FOUND,
            detail=f"Recipe with id {recipe_id} does not exist",
        )
    except features.recipes.exceptions.RecipeWithInstructionNotFoundException:
        raise fastapi.HTTPException(
            status_code=fastapi.status.HTTP_404_NOT_FOUND,
            detail=f"Combination of {recipe_id=} and {instruction_id=} does not exist",
        )


<<<<<<< HEAD
@recipes_router.delete('/{recipe_id}', response_model=recipes.responses.Recipe)
def delete_recipe(recipe_id: int, user_id: int = 1):
=======
@recipes_router.delete("/{recipe_id}", response_model=RecipeResponse)
def delete_recipe(recipe_id: int, user: common.authentication.authenticated_user):
>>>>>>> e3571379
    """
    Delete recipe

    :param recipe_id
    :param user
    :return:
    """

    try:
        return features.recipes.operations.delete_recipe(recipe_id=recipe_id, deleted_by=user)
    except features.recipes.exceptions.RecipeNotFoundException:
        raise fastapi.HTTPException(
            status_code=fastapi.status.HTTP_404_NOT_FOUND,
<<<<<<< HEAD
            detail=f"Recipe with {recipe_id=} does not exist"
        )


@recipes_router.put('/{recipe_id}', response_model=recipes.responses.Recipe)
def update_recipe(recipe_id: int = fastapi.Path(),
                 update_recipe_input_model:  recipes.input_models.RecipeInputModel = fastapi.Body()):

    """
    Update recipe

    :param recipe_id:
    :param update_recipe_input_model:
    :return:
    """

    try:
        return features.recipes.operations.update_recipe(recipe_id=recipe_id,
                                                         **update_recipe_input_model.model_dump())
    except features.recipes.exceptions.RecipeNotFoundException:
        raise fastapi.HTTPException(
            status_code=fastapi.status.HTTP_404_NOT_FOUND,
            detail=f"Recipe with id {recipe_id} does not exist"
        )

    except features.recipes.exceptions.InstructionNotFoundException:
        raise fastapi.HTTPException(
            status_code=fastapi.status.HTTP_404_NOT_FOUND,
            detail=f"Instruction with id {update_recipe_input_model.instruction_id} does not exist"
        )

    except features.recipes.exceptions.CategoryNotFoundException:
        raise fastapi.HTTPException(
            status_code=fastapi.status.HTTP_400_BAD_REQUEST,
            detail=f"Category with id {update_recipe_input_model.category_id} does not exist"
        )


@recipes_router.patch('/{recipe_id}', response_model=recipes.responses.Recipe)
def patch_recipe(recipe_id: int = fastapi.Path(),
                patch_recipe_input_model:  recipes.input_models.PatchRecipeInputModel = fastapi.Body()):

    """
    Update recipe

    :param recipe_id:
    :param update_recipe_input_model:
    :return:
    """

    try:
        return features.recipes.operations.patch_recipe(recipe_id=recipe_id,
                                                         **patch_recipe_input_model.model_dump())

    except features.recipes.exceptions.RecipeNotFoundException:
        raise fastapi.HTTPException(
            status_code=fastapi.status.HTTP_404_NOT_FOUND,
            detail=f"Recipe with id {recipe_id} does not exist"
=======
            detail=f"Recipe with {recipe_id=} does not exist",
>>>>>>> e3571379
        )<|MERGE_RESOLUTION|>--- conflicted
+++ resolved
@@ -3,34 +3,27 @@
 import fastapi
 
 import common.authentication
-from features import recipes
 import features.recipes.exceptions
 import features.recipes.exceptions
 import features.recipes.operations
 import features.recipes.responses
-<<<<<<< HEAD
-import features.recipes.input_models
-=======
 from features.recipes.responses import Category
 from features.recipes.responses import InstructionResponse, PSFRecipesResponseModel
 from .input_models import (
     PatchCategoryInputModel,
     CreateCategoryInputModel,
-    CreateRecipeInputModel,
+    RecipeInputModel,
     PSFRecipesInputModel,
+    PatchRecipeInputModel
 )
 from .input_models import PatchInstructionInputModel, CreateInstructionInputModel
 from .responses import RecipeResponse
 from typing import Annotated, Optional
->>>>>>> e3571379
 
 categories_router = fastapi.APIRouter()
 recipes_router = fastapi.APIRouter()
 
 
-<<<<<<< HEAD
-@categories_router.get('/', response_model=list[recipes.responses.Category])
-=======
 def _common_parameters(
     page: int = 1,
     page_size: int = 10,
@@ -41,7 +34,6 @@
 
 
 @categories_router.get("/", response_model=list[Category])
->>>>>>> e3571379
 def get_all_categories():
     """
     Get all categories
@@ -51,11 +43,7 @@
     return features.recipes.operations.get_all_recipe_categories()
 
 
-<<<<<<< HEAD
-@categories_router.get('/{category_id}', response_model=recipes.responses.Category)
-=======
 @categories_router.get("/{category_id}", response_model=Category)
->>>>>>> e3571379
 def get_category(category_id: int = fastapi.Path()):
     """
     Get category
@@ -73,10 +61,6 @@
         )
 
 
-<<<<<<< HEAD
-@categories_router.post('/', response_model=recipes.responses.Category)
-def create_category(create_category_input_model: recipes.input_models.CreateCategoryInputModel):
-=======
 @categories_router.post("/", response_model=Category)
 def create_category(
     create_category_input_model: CreateCategoryInputModel,
@@ -85,7 +69,6 @@
         fastapi.Depends(common.authentication.admin),
     ],
 ):
->>>>>>> e3571379
     """
     Crate category
 
@@ -103,11 +86,6 @@
         )
 
 
-<<<<<<< HEAD
-@categories_router.patch('/{category_id}', response_model=recipes.responses.Category)
-def update_category(category_id: int = fastapi.Path(),
-                    patch_category_input_model: recipes.input_models.PatchCategoryInputModel = fastapi.Body()):
-=======
 @categories_router.patch("/{category_id}", response_model=Category)
 def update_category(
     user: Annotated[
@@ -117,7 +95,6 @@
     category_id: int = fastapi.Path(),
     patch_category_input_model: PatchCategoryInputModel = fastapi.Body(),
 ):
->>>>>>> e3571379
     """
     Update category
 
@@ -144,12 +121,6 @@
         )
 
 
-<<<<<<< HEAD
-@recipes_router.get('/', response_model=list[recipes.responses.Recipe])
-def get_all_recipes():
-    """Get all recipes"""
-    return features.recipes.operations.get_all_recipes()
-=======
 @recipes_router.get("/", response_model=PSFRecipesResponseModel)
 def get_all_recipes(
     paginated_input_model: Annotated[PSFRecipesInputModel, fastapi.Depends(_common_parameters)],
@@ -160,18 +131,12 @@
     :param paginated_input_model:
     :param user:
     """
->>>>>>> e3571379
 
     return features.recipes.operations.get_all_recipes(paginated_input_model, user=user)
 
-<<<<<<< HEAD
-@recipes_router.get('/{recipe_id}', response_model=recipes.responses.Recipe)
-def get_recipe(recipe_id: int = fastapi.Path()):
-=======
 
 @recipes_router.get("/{recipe_id}", response_model=RecipeResponse)
 def get_recipe(user: common.authentication.optional_user, recipe_id: int = fastapi.Path()):
->>>>>>> e3571379
     """Get recipe"""
 
     try:
@@ -183,16 +148,11 @@
         )
 
 
-<<<<<<< HEAD
-@recipes_router.post('/', response_model=recipes.responses.Recipe)
-def create_recipe(create_recipe_input_model: recipes.input_models.RecipeInputModel, created_by: common.authentication.authenticated_user):
-=======
 @recipes_router.post("/", response_model=RecipeResponse)
 def create_recipe(
-    create_recipe_input_model: CreateRecipeInputModel,
+    create_recipe_input_model: RecipeInputModel,
     created_by: common.authentication.authenticated_user,
 ):
->>>>>>> e3571379
     """
     Create recipe
 
@@ -210,12 +170,6 @@
         )
 
 
-<<<<<<< HEAD
-@recipes_router.patch('/{recipe_id}/instructions/{instruction_id}', response_model=recipes.responses.InstructionResponse)
-def update_instructions(recipe_id: int = fastapi.Path(),
-                        instruction_id: int = fastapi.Path(),
-                        patch_instruction_input_model: recipes.input_models.PatchInstructionInputModel = fastapi.Body()):
-=======
 @recipes_router.patch("/{recipe_id}/instructions/{instruction_id}", response_model=InstructionResponse)
 def update_instructions(
     user: common.authentication.authenticated_user,
@@ -223,7 +177,6 @@
     instruction_id: int = fastapi.Path(),
     patch_instruction_input_model: PatchInstructionInputModel = fastapi.Body(),
 ):
->>>>>>> e3571379
     """
     Update instructions
     :param user:
@@ -254,18 +207,12 @@
         )
 
 
-<<<<<<< HEAD
-@recipes_router.post('/{recipe_id}/instructions/', response_model=recipes.responses.InstructionResponse)
-def create_instruction(recipe_id: int = fastapi.Path(),
-                       create_instruction_input_model: recipes.input_models.CreateInstructionInputModel = fastapi.Body()):
-=======
 @recipes_router.post("/{recipe_id}/instructions/", response_model=InstructionResponse)
 def create_instruction(
     user: common.authentication.authenticated_user,
     recipe_id: int = fastapi.Path(),
     create_instruction_input_model: CreateInstructionInputModel = fastapi.Body(),
 ):
->>>>>>> e3571379
     """
     Create instructions
 
@@ -322,13 +269,8 @@
         )
 
 
-<<<<<<< HEAD
-@recipes_router.delete('/{recipe_id}', response_model=recipes.responses.Recipe)
-def delete_recipe(recipe_id: int, user_id: int = 1):
-=======
 @recipes_router.delete("/{recipe_id}", response_model=RecipeResponse)
 def delete_recipe(recipe_id: int, user: common.authentication.authenticated_user):
->>>>>>> e3571379
     """
     Delete recipe
 
@@ -342,14 +284,13 @@
     except features.recipes.exceptions.RecipeNotFoundException:
         raise fastapi.HTTPException(
             status_code=fastapi.status.HTTP_404_NOT_FOUND,
-<<<<<<< HEAD
-            detail=f"Recipe with {recipe_id=} does not exist"
-        )
-
-
-@recipes_router.put('/{recipe_id}', response_model=recipes.responses.Recipe)
+            detail=f"Recipe with {recipe_id=} does not exist",
+        )
+
+
+@recipes_router.put('/{recipe_id}', response_model=RecipeResponse)
 def update_recipe(recipe_id: int = fastapi.Path(),
-                 update_recipe_input_model:  recipes.input_models.RecipeInputModel = fastapi.Body()):
+                 update_recipe_input_model:  RecipeInputModel = fastapi.Body()):
 
     """
     Update recipe
@@ -360,8 +301,7 @@
     """
 
     try:
-        return features.recipes.operations.update_recipe(recipe_id=recipe_id,
-                                                         **update_recipe_input_model.model_dump())
+        return features.recipes.operations.update_recipe(recipe_id=recipe_id)
     except features.recipes.exceptions.RecipeNotFoundException:
         raise fastapi.HTTPException(
             status_code=fastapi.status.HTTP_404_NOT_FOUND,
@@ -381,15 +321,15 @@
         )
 
 
-@recipes_router.patch('/{recipe_id}', response_model=recipes.responses.Recipe)
+@recipes_router.patch('/{recipe_id}', response_model=RecipeResponse)
 def patch_recipe(recipe_id: int = fastapi.Path(),
-                patch_recipe_input_model:  recipes.input_models.PatchRecipeInputModel = fastapi.Body()):
+                patch_recipe_input_model: PatchRecipeInputModel = fastapi.Body()):
 
     """
     Update recipe
 
     :param recipe_id:
-    :param update_recipe_input_model:
+    :param patch_recipe_input_model:
     :return:
     """
 
@@ -401,7 +341,4 @@
         raise fastapi.HTTPException(
             status_code=fastapi.status.HTTP_404_NOT_FOUND,
             detail=f"Recipe with id {recipe_id} does not exist"
-=======
-            detail=f"Recipe with {recipe_id=} does not exist",
->>>>>>> e3571379
         )