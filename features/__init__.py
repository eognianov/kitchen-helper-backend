--- conflicted
+++ resolved
@@ -1,7 +1,2 @@
-<<<<<<< HEAD
 from db.models import DbBaseModel
-from features.users.models import UserOrm
-from features.users.input_models import User
-=======
-from db.models import DbBaseModel
->>>>>>> 55d62c9d
+from features.users.models import User