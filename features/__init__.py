from db.models import DbBaseModel
<<<<<<< HEAD
from features.image_processing.models import *
=======

from features.users.models import *
from features.recipes.models import *
>>>>>>> 22f7a1fc
<|MERGE_RESOLUTION|>--- conflicted
+++ resolved
@@ -1,8 +1,5 @@
 from db.models import DbBaseModel
-<<<<<<< HEAD
-from features.image_processing.models import *
-=======
 
 from features.users.models import *
 from features.recipes.models import *
->>>>>>> 22f7a1fc
+from features.image_processing.models import *