--- conflicted
+++ resolved
@@ -1,7 +1,4 @@
 from db.models import DbBaseModel
 
-<<<<<<< HEAD
 from features.users.models import *
-=======
-from features.recipes.models import *
->>>>>>> 2ab49da1
+from features.recipes.models import *