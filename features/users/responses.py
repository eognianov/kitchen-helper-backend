from typing import Any

"""Users feature responses"""
from pydantic import BaseModel


class RolesResponseModel(BaseModel):
    id: int
    name: str


class UsersResponseModel(BaseModel):
    """User response"""
    id: int
    username: str
    email: str
    roles: list[RolesResponseModel] | Any = None

    def model_post_init(self, __context: Any):
        if self.roles:
            self.roles = [RolesResponseModel(**_.__dict__) for _ in self.roles]


class JwtTokenResponseModel(BaseModel):
<<<<<<< HEAD
    access_token: str
=======
    """JWT Token response"""
    token_value: str
>>>>>>> 59806d15
    token_type: str


class UsersResponseModelWithoutRoles(BaseModel):
    id: int
    username: str
    email: str


class RolesWithUsersResponseModel(BaseModel):
    id: int
    name: str
    users: list[UsersResponseModelWithoutRoles] | Any = None

    def model_post_init(self, __context: Any):
        if self.users:
            self.users = [UsersResponseModelWithoutRoles(**_.__dict__) for _ in self.users]<|MERGE_RESOLUTION|>--- conflicted
+++ resolved
@@ -22,12 +22,7 @@
 
 
 class JwtTokenResponseModel(BaseModel):
-<<<<<<< HEAD
     access_token: str
-=======
-    """JWT Token response"""
-    token_value: str
->>>>>>> 59806d15
     token_type: str
 
 
