--- conflicted
+++ resolved
@@ -12,46 +12,31 @@
 import bcrypt
 from jose import jwt
 from pydantic import ValidationError
-from sqlalchemy import update, delete, insert
+from sqlalchemy import update
 from fastapi.templating import Jinja2Templates
 from httpx import AsyncClient
-from fastapi import HTTPException
 
 import configuration
 import db.connection
 import features.users.exceptions
 from db.connection import get_session
 from .input_models import RegisterUserInputModel
-<<<<<<< HEAD
 from .models import User, Role, UserRole, ConfirmationToken
 from .constants import TokenTypes
-
-
-def hash_password(password: str) -> bytes:
-    """
-    Hash the password
+import khLogging
+
+logging = khLogging.Logger.get_child_logger(__file__)
+
+config = configuration.Config()
+
+
+def _hash_password(password: str) -> bytes:
+    """
+    Hash password
+
     :param password:
     :return:
     """
-
-=======
-from .models import User, Role, UserRole
-
-import khLogging
-
-logging = khLogging.Logger.get_child_logger(__file__)
-
-config = configuration.Config()
-
-
-def _hash_password(password: str) -> bytes:
-    """
-    Hash password
-
-    :param password:
-    :return:
-    """
->>>>>>> 70432bf8
     salt = bcrypt.gensalt()
     hashed_password = bcrypt.hashpw(password.encode("utf-8"), salt)
     return hashed_password
@@ -82,11 +67,7 @@
             if get_user_from_db(username=user.username, email=user.email):
                 raise features.users.exceptions.UserAlreadyExists()
         except features.users.exceptions.UserDoesNotExistException:
-<<<<<<< HEAD
-            user.password = hash_password(password=user.password)
-=======
             user.password = _hash_password(password=user.password)
->>>>>>> 70432bf8
             db_user = User(username=user.username, email=user.email, password=user.password)
             session.add(db_user)
             session.commit()
@@ -95,53 +76,33 @@
     return db_user
 
 
-<<<<<<< HEAD
 def signin_user(username: str, password: str) -> User:
     """
     Get user and check if username and password are correct
-=======
-def signin_user(username: str, password: str) -> tuple:
-    """
-    Validate user password and generate token
->>>>>>> 70432bf8
 
     :param username:
     :param password:
     :return:
     """
-<<<<<<< HEAD
 
     current_user = get_user_from_db(username=username)
     if not current_user or not check_password(current_user, password):
+        logging.warning(f"Failed logging attempt for {username}")
         raise features.users.exceptions.AccessDenied()
 
     return current_user
-=======
-    current_user = get_user_from_db(username=username)
-    if not current_user or not bcrypt.checkpw(password.encode('utf-8'), current_user.password):
-        logging.warning(f"Failed logging attempt for {username}")
-        features.users.exceptions.AccessDenied()
-    return create_token(username)
->>>>>>> 70432bf8
 
 
 def get_user_from_db(*, pk: int = None, username: str = None, email: str = None) -> User | None:
     """
-<<<<<<< HEAD
     Get user from DB by pk, username or email
-=======
-    Get user from db
->>>>>>> 70432bf8
 
     :param pk:
     :param username:
     :param email:
     :return:
     """
-<<<<<<< HEAD
-
-=======
->>>>>>> 70432bf8
+
     with get_session() as session:
         query = session.query(User)
         filters = []
@@ -165,26 +126,18 @@
 
 def get_all_users() -> list:
     """
-<<<<<<< HEAD
     Fetch all the users from the DB
 
     :return:
     """
 
-=======
-    Get all users
-
-    :return:
-    """
->>>>>>> 70432bf8
     with get_session() as session:
         all_users = session.query(User).all()
 
     return all_users
 
 
-<<<<<<< HEAD
-def update_user(user_id: int, field: str, value: str, updated_by: int = 1) -> Type[User]:
+def update_user(user_id: int, field: str, value: str, updated_by: int = 1) -> User:
     """
     Update user
 
@@ -194,10 +147,6 @@
     :param updated_by:
     :return:
     """
-
-=======
-def update_user(user_id: int, field: str, value: str, updated_by: str = '') -> User:
->>>>>>> 70432bf8
     user = get_user_from_db(pk=user_id)
     with get_session() as session:
         session.execute(update(User), [{"id": user.id, f"{field}": value, "updated_by": updated_by}])
@@ -357,7 +306,7 @@
 
         session.add(user)
         session.commit()
-<<<<<<< HEAD
+    logging.info(f"User #{user.id} was add to role #{role.id} by #{added_by}")
 
 
 def _prepare_mail_template(*, token_type: str, token: str, recipient: str):
@@ -578,7 +527,4 @@
         session.add(user)
         session.commit()
 
-    return user
-=======
-    logging.info(f"User #{user.id} was add to role #{role.id} by #{added_by}")
->>>>>>> 70432bf8
+    return user