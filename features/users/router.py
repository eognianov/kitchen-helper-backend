"""Users feature endpoints"""

import fastapi
from fastapi import APIRouter, HTTPException

import common.authentication
import features.users.exceptions
from .constants import TokenTypes
from .input_models import RegisterUserInputModel, UpdateUserInputModel, CreateUserRole
from .operations import (
    create_new_user,
    signin_user,
    get_all_users,
    get_user_from_db,
    create_token,
)
from .responses import (
    UsersResponseModel,
    JwtTokenResponseModel,
    RolesResponseModel,
    RolesWithUsersResponseModel,
)
from typing import Annotated
from fastapi.security import OAuth2PasswordRequestForm
from .authentication import AdminOrMe

user_router = APIRouter()
roles_router = APIRouter()


@user_router.post(
    "/signup",
    response_model=UsersResponseModel,
    status_code=fastapi.status.HTTP_201_CREATED,
)
async def signup(user: RegisterUserInputModel):
    """
    Sing up user

    :param user:
    :return:
    """
    try:
        db_user = create_new_user(user)
        token = features.users.operations.generate_email_password_token(
            user=db_user, token_type=TokenTypes.EMAIL_CONFIRMATION
        )
<<<<<<< HEAD
        await features.users.operations.send_email(token=token, recipient=db_user)
=======
        await features.users.operations.send_email(token=token.token_type, recipient=db_user)
>>>>>>> 85fc0861
        return db_user
    except features.users.exceptions.UserAlreadyExists:
        raise HTTPException(
            status_code=fastapi.status.HTTP_409_CONFLICT,
            detail="User with this username or email already exists!",
        )
    except features.users.exceptions.FailedToSendEmailException as e:
        raise HTTPException(
            status_code=e.status_code,
            detail=f"Failed to send email: {e.text}",
        )


@user_router.post("/signin", response_model=JwtTokenResponseModel)
async def signin(request: Annotated[OAuth2PasswordRequestForm, fastapi.Depends()]):
    """
    Sing in user

    :param request:
    :return:
    """
    try:
        # Sign in user and create jwt token
        user = signin_user(request.username, request.password)
        token, token_type = create_token(user_id=user.id, user_role_ids=user.user_role_ids)
        return {"access_token": token, "token_type": token_type}
    except features.users.exceptions.AccessDenied:
        raise HTTPException(
            status_code=fastapi.status.HTTP_403_FORBIDDEN,
            detail="Incorrect username or password",
        )
    except features.users.exceptions.UserDoesNotExistException:
        raise HTTPException(
            status_code=fastapi.status.HTTP_400_BAD_REQUEST,
            detail="User does not exists",
        )

    except features.users.exceptions.UserDoesNotExistException:
        raise HTTPException(
            status_code=fastapi.status.HTTP_404_NOT_FOUND,
            detail="User does not exist",
        )


@user_router.get("/all", response_model=list[UsersResponseModel])
async def show_all_users(
    user: Annotated[
        common.authentication.AuthenticatedUser,
        fastapi.Depends(common.authentication.admin),
    ]
):
    """
    Show all users

    :return:
    """
    all_users = get_all_users()
    return all_users


@user_router.get("/{user_id}", response_model=UsersResponseModel)
async def get_user(
    user_id: int,
    user: Annotated[
        common.authentication.AuthenticatedUser,
        fastapi.Depends(AdminOrMe(identifier_variable="user_id")),
    ],
):
    """
    Show user details

    :param user_id:
    :param user:
    :return:
    """
    try:
        user = get_user_from_db(pk=user_id)
        return user
    except features.users.exceptions.UserDoesNotExistException:
        raise fastapi.HTTPException(
            status_code=fastapi.status.HTTP_404_NOT_FOUND,
            detail=f"User with id {user_id=} does not exist",
        )


@user_router.patch("/{user_id}")
def patch_user(
    user: Annotated[
        common.authentication.AuthenticatedUser,
        fastapi.Depends(AdminOrMe(identifier_variable="user_id")),
    ],
    user_id: int = fastapi.Path(),
    update_user_input_model: UpdateUserInputModel = fastapi.Body(),
):
    """
    Update user email

    :param user:
    :param user_id:
    :param update_user_input_model:
    :return:
    """
    try:
        updated_user = features.users.operations.update_user(
            user_id, **update_user_input_model.model_dump(), updated_by=user.id
        )
        return features.users.responses.UsersResponseModel(**updated_user.__dict__)
    except features.users.exceptions.UserDoesNotExistException:
        raise fastapi.HTTPException(
            status_code=fastapi.status.HTTP_404_NOT_FOUND,
            detail=f"User with {user_id=} does not exist",
        )


@roles_router.get("/")
def get_all_roles(
    user: Annotated[
        common.authentication.AuthenticatedUser,
        fastapi.Depends(common.authentication.admin),
    ],
    include_users: bool = False,
):
    """
    Show all roles

    :param user:
    :param include_users:
    :return:
    """
    roles = features.users.operations.get_all_roles()

    if include_users:
        return [RolesWithUsersResponseModel(**role.__dict__) for role in roles]

    return [RolesResponseModel(**role.__dict__) for role in roles]


@roles_router.get("/{role_id}", response_model=RolesWithUsersResponseModel)
def get_role_with_users(
    role_id: int,
    user: Annotated[
        common.authentication.AuthenticatedUser,
        fastapi.Depends(common.authentication.admin),
    ],
):
    """
    Get role

    :param role_id:
    :param user:
    :return:
    """
    role = features.users.operations.get_role(role_id)
    return role


@roles_router.post("/", status_code=fastapi.status.HTTP_201_CREATED, response_model=RolesResponseModel)
def create_role(
    role_request: CreateUserRole,
    user: Annotated[
        common.authentication.AuthenticatedUser,
        fastapi.Depends(common.authentication.admin),
    ],
):
    """
    Create role

    :param role_request:
    :param user:
    :return:
    """
    try:
        role = features.users.operations.create_role(role_request.name, created_by=user.id)
    except features.users.exceptions.RoleAlreadyExists:
        raise fastapi.HTTPException(status_code=fastapi.status.HTTP_409_CONFLICT, detail=f"Role already exist")

    return role


@user_router.post("/{user_id}/roles/{role_id}", status_code=fastapi.status.HTTP_201_CREATED)
def add_user_to_role(
    user_id: int,
    role_id: int,
    user: Annotated[
        common.authentication.AuthenticatedUser,
        fastapi.Depends(common.authentication.admin),
    ],
):
    """
    Add role to user

    :param user_id:
    :param role_id:
    :param user:
    :return:
    """

    try:
        features.users.operations.add_user_to_role(user_id, role_id, added_by=user.id)
    except features.users.exceptions.UserDoesNotExistException:
        raise fastapi.HTTPException(status_code=fastapi.status.HTTP_404_NOT_FOUND, detail=f"User does not exist")
    except features.users.exceptions.RoleDoesNotExistException:
        raise fastapi.HTTPException(status_code=fastapi.status.HTTP_404_NOT_FOUND, detail=f"Role does not exist")
    except features.users.exceptions.UserWithRoleExist:
        raise fastapi.HTTPException(
            status_code=fastapi.status.HTTP_404_NOT_FOUND,
            detail=f"User already have this role",
        )


@user_router.delete("/{user_id}/roles/{role_id}", status_code=fastapi.status.HTTP_204_NO_CONTENT)
def remove_user_from_role(
    user_id: int,
    role_id: int,
    user: Annotated[
        common.authentication.AuthenticatedUser,
        fastapi.Depends(common.authentication.admin),
    ],
):
    """
    Remove user from role

    :param user_id:
    :param role_id:
    :param user:
    :return:
    """

    try:
        features.users.operations.remove_user_from_role(user_id, role_id, user.id)
    except features.users.exceptions.UserDoesNotExistException:
        raise fastapi.HTTPException(status_code=fastapi.status.HTTP_404_NOT_FOUND, detail=f"User does not exist")
    except features.users.exceptions.RoleDoesNotExistException:
        raise fastapi.HTTPException(status_code=fastapi.status.HTTP_404_NOT_FOUND, detail=f"Role does not exist")
    except features.users.exceptions.UserWithRoleDoesNotExist:
        raise fastapi.HTTPException(
            status_code=fastapi.status.HTTP_404_NOT_FOUND,
            detail=f"No user with this role",
        )


@user_router.get("/confirm-email/{token}")
async def confirm_email(token: str):
    """
    Confirm email

    :param token:
    :return:
    """

    confirm_token = features.users.operations.check_if_token_is_valid(token=token)
    if confirm_token is None:
        raise HTTPException(status_code=fastapi.status.HTTP_400_BAD_REQUEST, detail="Invalid token")

    features.users.operations.confirm_email(confirm_token)

    return fastapi.status.HTTP_200_OK


@user_router.post("/request-password-reset")
async def request_password_reset(email: str):
    """
    Request password reset

    :param email:
    :return:
    """
    try:
        db_user = get_user_from_db(email=email)
        token = features.users.operations.generate_email_password_token(
            user=db_user, token_type=TokenTypes.PASSWORD_RESET
        )
        await features.users.operations.send_email(token=token, recipient=db_user)
        return fastapi.status.HTTP_200_OK

    except features.users.exceptions.UserDoesNotExistException:
        raise HTTPException(status_code=fastapi.status.HTTP_404_NOT_FOUND, detail="User not found")
    except features.users.exceptions.FailedToSendEmailException as e:
        raise HTTPException(
            status_code=e.status_code,
            detail=f"Failed to send email: {e.text}",
        )


@user_router.post("/reset-password/{token}")
async def reset_password(token: str, new_password: str):
    """
    Reset password

    :param token:
    :param new_password:
    :return:
    """

    reset_token = features.users.operations.check_if_token_is_valid(token=token)

    if reset_token is None:
        raise HTTPException(status_code=fastapi.status.HTTP_400_BAD_REQUEST, detail="Invalid token")
    try:
        user = get_user_from_db(pk=reset_token.user_id)
        features.users.operations.update_user_password(user, new_password, reset_token)

    except ValueError as e:
        raise HTTPException(status_code=fastapi.status.HTTP_422_UNPROCESSABLE_ENTITY, detail=e.args)

    except features.users.exceptions.UserDoesNotExistException:
        raise HTTPException(status_code=fastapi.status.HTTP_404_NOT_FOUND, detail="User not found")

    except features.users.exceptions.SamePasswordsException:
        raise HTTPException(
            status_code=fastapi.status.HTTP_422_UNPROCESSABLE_ENTITY,
            detail="The new password can not be the same as the old password",
        )

    return fastapi.status.HTTP_200_OK<|MERGE_RESOLUTION|>--- conflicted
+++ resolved
@@ -45,11 +45,7 @@
         token = features.users.operations.generate_email_password_token(
             user=db_user, token_type=TokenTypes.EMAIL_CONFIRMATION
         )
-<<<<<<< HEAD
         await features.users.operations.send_email(token=token, recipient=db_user)
-=======
-        await features.users.operations.send_email(token=token.token_type, recipient=db_user)
->>>>>>> 85fc0861
         return db_user
     except features.users.exceptions.UserAlreadyExists:
         raise HTTPException(
@@ -81,16 +77,11 @@
             status_code=fastapi.status.HTTP_403_FORBIDDEN,
             detail="Incorrect username or password",
         )
+
     except features.users.exceptions.UserDoesNotExistException:
         raise HTTPException(
             status_code=fastapi.status.HTTP_400_BAD_REQUEST,
             detail="User does not exists",
-        )
-
-    except features.users.exceptions.UserDoesNotExistException:
-        raise HTTPException(
-            status_code=fastapi.status.HTTP_404_NOT_FOUND,
-            detail="User does not exist",
         )
 
 
